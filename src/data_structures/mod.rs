--- conflicted
+++ resolved
@@ -1,6 +1,3 @@
 pub mod choice_dictionary;
-<<<<<<< HEAD
 pub mod graph;
-=======
-pub mod init_array;
->>>>>>> ddaec9b9
+pub mod init_array;