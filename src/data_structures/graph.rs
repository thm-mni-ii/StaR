--- conflicted
+++ resolved
@@ -1,15 +1,10 @@
 use core::panic;
-use std::{
-    io::{BufRead, ErrorKind, BufReader, Read},
-};
+use std::io::{BufRead, BufReader, ErrorKind, Read};
 
 type NodeType = usize;
 
-<<<<<<< HEAD
 #[derive(Debug, PartialEq)]
-=======
 /// A basic graph data structure consisting of a vector of nodes and a vector of edges.
->>>>>>> 909a3335
 pub struct Graph {
     pub nodes: Vec<u8>, //0: valid entry, 1: invalid entry
     pub edges: Vec<Vec<usize>>,
@@ -229,7 +224,6 @@
         }
     }
 }
-
 
 impl<U: Read> TryFrom<BufReader<U>> for Graph {
     type Error = std::io::Error;
@@ -319,17 +313,20 @@
         let test = "p edge 6 4\ne 1 4\ne 1 3\ne 2 5\ne 2 3".as_bytes();
 
         let graph = Graph::try_from(BufReader::new(test));
-        assert_eq!(graph.unwrap(), Graph::new_with_edges(
-            6,
-            vec![
-                [3, 2].to_vec(),
-                [4, 2].to_vec(),
-                [0, 1].to_vec(),
-                [0].to_vec(),
-                [1].to_vec(),
-                [].to_vec(),
-            ],
-        ))
+        assert_eq!(
+            graph.unwrap(),
+            Graph::new_with_edges(
+                6,
+                vec![
+                    [3, 2].to_vec(),
+                    [4, 2].to_vec(),
+                    [0, 1].to_vec(),
+                    [0].to_vec(),
+                    [1].to_vec(),
+                    [].to_vec(),
+                ],
+            )
+        )
     }
 
     #[test]
